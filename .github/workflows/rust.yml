--- conflicted
+++ resolved
@@ -96,18 +96,12 @@
 
     strategy:
       matrix:
-<<<<<<< HEAD
-        session_store:
-          - redis-store
-          - mongodb-store
-          - postgres-store
-          - mysql-store
-          - sqlite-store
-
-=======
         include:
           - test: redis-store
             features: redis-store
+            docker: true
+          - test: mongodb-store
+            features: mongodb-store
             docker: true
           - test: postgres-store
             features: postgres-store
@@ -124,8 +118,7 @@
           - test: moka-store-sqlite
             features: moka-store,sqlite-store
             docker: false
-          
->>>>>>> a37f3e95
+
     steps:
       - uses: actions/checkout@v4
       - run: |
