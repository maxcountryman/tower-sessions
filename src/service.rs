--- conflicted
+++ resolved
@@ -7,11 +7,7 @@
 
 use http::{Request, Response};
 use time::Duration;
-<<<<<<< HEAD
-use tower_cookies::{CookieManager, Cookies};
-=======
-use tower_cookies::{cookie::SameSite, Cookie, CookieManager, Cookies};
->>>>>>> b03ee014
+use tower_cookies::{Cookie, CookieManager, Cookies};
 use tower_layer::Layer;
 use tower_service::Service;
 
@@ -80,38 +76,16 @@
                 .cloned()
                 .expect("Something has gone wrong with tower-cookies.");
 
-<<<<<<< HEAD
-            let mut session =
-                if let Some(session_cookie) = cookies.get(&manager.cookie_config.name) {
-                    // We do have a session cookie, so let's see if our store has the associated
-                    // session.
-                    //
-                    // N.B.: Our store will *not* have the session if the session is empty.
-                    let session_id = session_cookie.value().try_into()?;
-                    manager.session_store.load(&session_id).await?
-                } else {
-                    // We don't have a session cookie, so let's create a new session.
-                    manager.create_session()
-                }
-                .filter(Session::active)
-                .unwrap_or_else(|| {
-                    // We either:
-                    //
-                    // 1. Didn't find the session in the store (but had a cookie) or,
-                    // 2. We found a session but it was filtered out by `Session::active`.
-                    //
-                    // In both cases we want to create a new session.
-                    manager.create_session().unwrap()
-                });
-=======
-            let session_cookie = cookies.get(&cookie_config.name).map(Cookie::into_owned);
+            let session_cookie = cookies
+                .get(&manager.cookie_config.name)
+                .map(Cookie::into_owned);
             let mut session = if let Some(session_cookie) = session_cookie {
                 // We do have a session cookie, so let's see if our store has the associated
                 // session.
                 //
                 // N.B.: Our store will *not* have the session if the session is empty.
                 let session_id = session_cookie.value().try_into()?;
-                let session = session_store.load(&session_id).await?;
+                let session = manager.session_store.load(&session_id).await?;
 
                 // If the store does not know about this session, we should remove the cookie.
                 if session.is_none() {
@@ -121,7 +95,7 @@
                 session
             } else {
                 // We don't have a session cookie, so let's create a new session.
-                Some((&cookie_config).into())
+                manager.create_session()
             }
             .filter(Session::active)
             .unwrap_or_else(|| {
@@ -131,9 +105,8 @@
                 // 2. We found a session but it was filtered out by `Session::active`.
                 //
                 // In both cases we want to create a new session.
-                (&cookie_config).into()
+                manager.create_session().unwrap()
             });
->>>>>>> b03ee014
 
             req.extensions_mut().insert(session.clone());
 
