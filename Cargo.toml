[workspace]
members = [
    ".",
    "memory-store",
    "moka-store",
    "mongodb-store",
    "dynamodb-store",
    "redis-store",
    "sqlx-store",
    "tower-sessions-core",
]
resolver = "2"

[workspace.package]
version = "0.8.1"
edition = "2021"
authors = ["Max Countryman <hello@maxcountryman.com>"]
license = "MIT"
homepage = "https://github.com/maxcountryman/tower-sessions"
keywords = ["axum", "session", "sessions", "cookie", "tower"]
categories = ["asynchronous", "network-programming", "web-programming"]
repository = "https://github.com/maxcountryman/tower-sessions"
documentation = "https://docs.rs/tower-sessions"
readme = "README.md"

[package]
name = "tower-sessions"
description = "🥠 Sessions as a `tower` and `axum` middleware."
version.workspace = true
edition.workspace = true
authors.workspace = true
license.workspace = true
homepage.workspace = true
keywords.workspace = true
categories.workspace = true
repository.workspace = true
documentation.workspace = true
readme.workspace = true

[package.metadata.docs.rs]
all-features = true
rustdoc-args = ["--cfg", "docsrs"]

[features]
default = ["axum-core", "memory-store"]

# Runtime features.
axum-core = ["tower-sessions-core/axum-core"]
deletion-task = ["tower-sessions-core/deletion-task"]

# Session stores.
memory-store = ["tower-sessions-memory-store"]
moka-store = ["tower-sessions-moka-store"]
redis-store = ["tower-sessions-redis-store"]
mongodb-store = ["tower-sessions-mongodb-store"]
dynamodb-store = ["tower-sessions-dynamodb-store"]
sqlx-store = []
sqlite-store = ["sqlx-store", "tower-sessions-sqlx-store/sqlite"]
postgres-store = ["sqlx-store", "tower-sessions-sqlx-store/postgres"]
mysql-store = ["sqlx-store", "tower-sessions-sqlx-store/mysql"]

[workspace.dependencies]
<<<<<<< HEAD
tower-sessions = { version = "=0.8.0", path = ".", default-features = false }

tower-sessions-core = { version = "=0.8.0", path = "tower-sessions-core", default-features = false }
tower-sessions-memory-store = { version = "=0.8.0", path = "memory-store" }
tower-sessions-moka-store = { version = "=0.8.0", path = "moka-store" }
tower-sessions-redis-store = { version = "=0.8.0", path = "redis-store" }
tower-sessions-mongodb-store = { version = "=0.8.0", path = "mongodb-store" }
tower-sessions-dynamodb-store = { version = "=0.8.0", path = "dynamodb-store" }
tower-sessions-sqlx-store = { version = "=0.8.0", path = "sqlx-store" }
=======
tower-sessions = { version = "=0.8.1", path = ".", default-features = false }

tower-sessions-core = { version = "=0.8.1", path = "tower-sessions-core", default-features = false }
tower-sessions-memory-store = { version = "=0.8.1", path = "memory-store" }
tower-sessions-moka-store = { version = "=0.8.1", path = "moka-store" }
tower-sessions-redis-store = { version = "=0.8.1", path = "redis-store" }
tower-sessions-mongodb-store = { version = "=0.8.1", path = "mongodb-store" }
tower-sessions-sqlx-store = { version = "=0.8.1", path = "sqlx-store" }
>>>>>>> 1d51c1f1

async-trait = "0.1.74"
parking_lot = { version = "0.12.1", features = ["serde"] }
rmp-serde = { version = "1.1.2" }
serde = "1.0.192"
time = "0.3.30"
thiserror = "1.0.50"
tokio = { version = "1.32.0", default-features = false, features = ["sync"] }

[dependencies]
tower-sessions-core = { workspace = true, features = ["axum-core"] }
tower-sessions-memory-store = { workspace = true, optional = true }
tower-sessions-moka-store = { workspace = true, optional = true }
tower-sessions-redis-store = { workspace = true, optional = true }
tower-sessions-mongodb-store = { workspace = true, optional = true }
tower-sessions-dynamodb-store = { workspace = true, optional = true }
tower-sessions-sqlx-store = { workspace = true, optional = true }

[dev-dependencies]
async-trait = "0.1.74"
axum = "0.7.1"
axum-core = "0.4.0"
futures = { version = "0.3.28", default-features = false, features = [
    "async-await",
] }
http = "1.0"
hyper = "1.0"
reqwest = { version = "0.11.22", default-features = false, features = [
    "rustls",
] }
serde = "1.0.192"
time = "0.3.30"
tokio = { version = "1.32.0", features = ["full"] }
tokio-test = "0.4.3"
tower = "0.4.13"
tower-cookies = "0.10.0"
uuid = { version = "1.4.1", features = ["v4", "serde"] }
http-body-util = "0.1"

[[example]]
name = "counter"
required-features = ["axum-core", "memory-store"]

[[example]]
name = "counter-extractor"
required-features = ["axum-core", "memory-store"]

[[example]]
name = "redis-store"
required-features = ["axum-core", "redis-store"]

[[example]]
name = "mongodb-store"
required-features = ["axum-core", "mongodb-store", "deletion-task"]

[[example]]
name = "dynamodb-store"
required-features = ["axum-core", "dynamodb-store", "deletion-task"]

[[example]]
name = "sqlite-store"
required-features = ["axum-core", "sqlite-store", "deletion-task"]

[[example]]
name = "postgres-store"
required-features = ["axum-core", "postgres-store", "deletion-task"]

[[example]]
name = "moka-postgres-store"
required-features = [
    "axum-core",
    "postgres-store",
    "moka-store",
    "deletion-task",
]

[[example]]
name = "mysql-store"
required-features = ["axum-core", "mysql-store", "deletion-task"]

[[example]]
name = "strongly-typed"
required-features = ["axum-core", "memory-store"]<|MERGE_RESOLUTION|>--- conflicted
+++ resolved
@@ -60,17 +60,6 @@
 mysql-store = ["sqlx-store", "tower-sessions-sqlx-store/mysql"]
 
 [workspace.dependencies]
-<<<<<<< HEAD
-tower-sessions = { version = "=0.8.0", path = ".", default-features = false }
-
-tower-sessions-core = { version = "=0.8.0", path = "tower-sessions-core", default-features = false }
-tower-sessions-memory-store = { version = "=0.8.0", path = "memory-store" }
-tower-sessions-moka-store = { version = "=0.8.0", path = "moka-store" }
-tower-sessions-redis-store = { version = "=0.8.0", path = "redis-store" }
-tower-sessions-mongodb-store = { version = "=0.8.0", path = "mongodb-store" }
-tower-sessions-dynamodb-store = { version = "=0.8.0", path = "dynamodb-store" }
-tower-sessions-sqlx-store = { version = "=0.8.0", path = "sqlx-store" }
-=======
 tower-sessions = { version = "=0.8.1", path = ".", default-features = false }
 
 tower-sessions-core = { version = "=0.8.1", path = "tower-sessions-core", default-features = false }
@@ -78,8 +67,8 @@
 tower-sessions-moka-store = { version = "=0.8.1", path = "moka-store" }
 tower-sessions-redis-store = { version = "=0.8.1", path = "redis-store" }
 tower-sessions-mongodb-store = { version = "=0.8.1", path = "mongodb-store" }
+tower-sessions-dynamodb-store = { version = "=0.8.1", path = "dynamodb-store" }
 tower-sessions-sqlx-store = { version = "=0.8.1", path = "sqlx-store" }
->>>>>>> 1d51c1f1
 
 async-trait = "0.1.74"
 parking_lot = { version = "0.12.1", features = ["serde"] }
